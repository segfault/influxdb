--- conflicted
+++ resolved
@@ -2032,11 +2032,7 @@
 
 	// Create result struct that will be populated and returned.
 	result := &Result{
-<<<<<<< HEAD
-		Rows: make([]*influxql.Row, 0, len(measurements)),
-=======
 		Series: make(influxql.Rows, 0, len(measurements)),
->>>>>>> 58ef65e7
 	}
 
 	// Loop through measurements to build result. One result row / measurement.
@@ -2177,11 +2173,7 @@
 
 	// Make a result.
 	result := &Result{
-<<<<<<< HEAD
-		Rows: []*influxql.Row{row},
-=======
 		Series: influxql.Rows{row},
->>>>>>> 58ef65e7
 	}
 
 	return result
@@ -2205,11 +2197,7 @@
 
 	// Make result.
 	result := &Result{
-<<<<<<< HEAD
-		Rows: make([]*influxql.Row, 0, len(measurements)),
-=======
 		Series: make(influxql.Rows, 0, len(measurements)),
->>>>>>> 58ef65e7
 	}
 
 	// Add one row per measurement to the result.
@@ -2259,11 +2247,7 @@
 
 	// Make result.
 	result := &Result{
-<<<<<<< HEAD
-		Rows: make([]*influxql.Row, 0, len(measurements)),
-=======
 		Series: make(influxql.Rows, 0),
->>>>>>> 58ef65e7
 	}
 
 	tagValues := make(map[string]stringSet)
@@ -2367,11 +2351,7 @@
 
 	// Make result.
 	result := &Result{
-<<<<<<< HEAD
-		Rows: make([]*influxql.Row, 0, len(measurements)),
-=======
 		Series: make(influxql.Rows, 0, len(measurements)),
->>>>>>> 58ef65e7
 	}
 
 	// Loop through measurements, adding a result row for each.
