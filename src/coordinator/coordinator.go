--- conflicted
+++ resolved
@@ -82,17 +82,10 @@
 	return coordinator
 }
 
-<<<<<<< HEAD
 func (self *CoordinatorImpl) RunQuery(user common.User, database string, queryString string, seriesWriter SeriesWriter) (err error) {
 	fmt.Println("COORD: RunQuery: ", queryString)
 	// don't let a panic pass beyond RunQuery
 	defer recoverFunc(database, queryString)
-=======
-func (self *CoordinatorImpl) ForceCompaction(user common.User) error {
-	if !user.IsClusterAdmin() {
-		return fmt.Errorf("Insufficient permissions to force a log compaction")
-	}
->>>>>>> 36b5385e
 
 	q, err := parser.ParseQuery(queryString)
 	if err != nil {
@@ -217,7 +210,7 @@
 	db := querySpec.Database()
 	series := querySpec.Query().DropSeriesQuery.GetTableName()
 	if !user.IsClusterAdmin() && !user.IsDbAdmin(db) && !user.HasWriteAccess(series) {
-		return common.NewAuthorizationError("Insufficient permission to drop series")
+		return common.NewAuthorizationError("Insufficient permissions to drop series")
 	}
 	querySpec.RunAgainstAllServersInShard = true
 	return self.runQuerySpec(querySpec, seriesWriter)
@@ -322,7 +315,7 @@
 
 func (self *CoordinatorImpl) ForceCompaction(user common.User) error {
 	if !user.IsClusterAdmin() {
-		return fmt.Errorf("Insufficient permission to force a log compaction")
+		return fmt.Errorf("Insufficient permissions to force a log compaction")
 	}
 
 	return self.raftServer.ForceLogCompaction()
@@ -387,115 +380,10 @@
 	lastTime := int64(0)
 	lastPointIndex := 0
 	now := common.CurrentTime()
-<<<<<<< HEAD
 	var shardToWrite cluster.Shard
 	for i, point := range series.Points {
 		if point.Timestamp == nil {
 			point.Timestamp = &now
-=======
-
-	// assign sequence numbers
-	lastNumber, err := self.datastore.AtomicIncrement(POINT_SEQUENCE_NUMBER_KEY, len(series.Points))
-	if err != nil {
-		return err
-	}
-	lastNumber = lastNumber - uint64(len(series.Points)-1)
-	for _, p := range series.Points {
-		if p.Timestamp == nil {
-			p.Timestamp = &now
-		} else {
-			serverAssignedTime = false
-		}
-		if p.SequenceNumber == nil {
-			n := self.sequenceNumberWithServerId(lastNumber)
-			lastNumber++
-			p.SequenceNumber = &n
-		}
-	}
-
-	// if it's a single server setup, we don't need to bother with getting ring
-	// locations or logging requests or any of that, so just write to the local db and be done.
-	if self.clusterConfiguration.IsSingleServer() {
-		err := self.writeSeriesToLocalStore(&db, series)
-		return err
-	}
-
-	if serverAssignedTime {
-		location := common.RingLocation(&db, series.Name, series.Points[0].Timestamp)
-		i := self.clusterConfiguration.GetServerIndexByLocation(&location)
-		return self.handleClusterWrite(&i, &db, series)
-	}
-
-	// TODO: make this more efficient and not suck so much
-	// not all the same, so break things up
-
-	seriesToServerIndex := make(map[int]*protocol.Series)
-	for _, p := range series.Points {
-		location := common.RingLocation(&db, series.Name, p.Timestamp)
-		i := self.clusterConfiguration.GetServerIndexByLocation(&location)
-		s := seriesToServerIndex[i]
-		if s == nil {
-			s = &protocol.Series{Name: series.Name, Fields: series.Fields, Points: make([]*protocol.Point, 0)}
-			seriesToServerIndex[i] = s
-		}
-		s.Points = append(s.Points, p)
-	}
-
-	for serverIndex, s := range seriesToServerIndex {
-		err := self.handleClusterWrite(&serverIndex, &db, s)
-		if err != nil {
-			return err
-		}
-	}
-
-	return nil
-}
-
-func (self *CoordinatorImpl) DeleteSeriesData(user common.User, db string, query *parser.DeleteQuery, localOnly bool) error {
-	if !user.IsDbAdmin(db) {
-		return common.NewAuthorizationError("Insufficient permissions to write to %s", db)
-	}
-
-	if self.clusterConfiguration.IsSingleServer() || localOnly {
-		return self.deleteSeriesDataLocally(user, db, query)
-	}
-
-	servers, _ := self.clusterConfiguration.GetServersToMakeQueryTo(&db)
-	for _, server := range servers {
-		if err := self.handleSeriesDelete(user, server.server, db, query); err != nil {
-			return err
-		}
-	}
-
-	return nil
-}
-
-func (self *CoordinatorImpl) deleteSeriesDataLocally(user common.User, database string, query *parser.DeleteQuery) error {
-	return self.datastore.DeleteSeriesData(database, query)
-}
-
-func (self *CoordinatorImpl) createRequest(requestType protocol.Request_Type, database *string) *protocol.Request {
-	id := atomic.AddUint32(&self.requestId, uint32(1))
-	return &protocol.Request{Type: &requestType, Database: database, Id: &id}
-}
-
-func (self *CoordinatorImpl) handleSeriesDelete(user common.User, server *ClusterServer, database string, query *parser.DeleteQuery) error {
-	owner, servers := self.clusterConfiguration.GetReplicas(server, &database)
-
-	request := self.createRequest(proxyDelete, &database)
-	queryStr := query.GetQueryStringWithTimeCondition()
-	request.Query = &queryStr
-	request.OriginatingServerId = &self.clusterConfiguration.localServerId
-	request.ClusterVersion = &self.clusterConfiguration.ClusterVersion
-	request.OwnerServerId = &owner.Id
-
-	if server.Id == self.clusterConfiguration.localServerId {
-		// this is a local delete
-		replicationFactor := self.clusterConfiguration.GetReplicationFactor(&database)
-		err := self.datastore.LogRequestAndAssignSequenceNumber(request, &replicationFactor, &owner.Id)
-		if err != nil {
-			return self.proxyUntilSuccess(servers, request)
->>>>>>> 36b5385e
 		}
 		if *point.Timestamp != lastTime {
 			shard, err := self.clusterConfiguration.GetShardToWriteToBySeriesAndTime(db, *series.Name, *point.Timestamp)
@@ -628,7 +516,6 @@
 		return err
 	}
 
-<<<<<<< HEAD
 	var wait sync.WaitGroup
 	for _, shard := range self.clusterConfiguration.GetAllShards() {
 		wait.Add(1)
@@ -636,18 +523,6 @@
 			shard.DropDatabase(db, true)
 			wait.Done()
 		}(shard)
-=======
-	return nil
-}
-
-func (self *CoordinatorImpl) DropSeries(user common.User, db, series string) error {
-	if !user.IsClusterAdmin() && !user.IsDbAdmin(db) && !user.HasWriteAccess(series) {
-		return common.NewAuthorizationError("Insufficient permissions to drop series")
-	}
-
-	if self.clusterConfiguration.IsSingleServer() {
-		return self.datastore.DropSeries(db, series)
->>>>>>> 36b5385e
 	}
 	wait.Wait()
 	return nil
@@ -655,39 +530,15 @@
 
 func (self *CoordinatorImpl) AuthenticateDbUser(db, username, password string) (common.User, error) {
 	log.Debug("(raft:%s) Authenticating password for %s:%s", self.raftServer.(*RaftServer).raftServer.Name(), db, username)
-<<<<<<< HEAD
 	user, err := self.clusterConfiguration.AuthenticateDbUser(db, username, password)
 	if user != nil {
-=======
-	dbUsers := self.clusterConfiguration.dbUsers[db]
-	if dbUsers == nil || dbUsers[username] == nil {
-		return nil, common.NewAuthenticationError("Invalid username/password")
-	}
-	user := dbUsers[username]
-	if user.isValidPwd(password) {
->>>>>>> 36b5385e
 		log.Debug("(raft:%s) User %s authenticated succesfuly", self.raftServer.(*RaftServer).raftServer.Name(), username)
 	}
-<<<<<<< HEAD
 	return user, err
 }
 
 func (self *CoordinatorImpl) AuthenticateClusterAdmin(username, password string) (common.User, error) {
 	return self.clusterConfiguration.AuthenticateClusterAdmin(username, password)
-=======
-	return nil, common.NewAuthenticationError("Invalid username/password")
-}
-
-func (self *CoordinatorImpl) AuthenticateClusterAdmin(username, password string) (common.User, error) {
-	user := self.clusterConfiguration.clusterAdmins[username]
-	if user == nil {
-		return nil, common.NewAuthenticationError("Invalid username/password")
-	}
-	if user.isValidPwd(password) {
-		return user, nil
-	}
-	return nil, common.NewAuthenticationError("Invalid username/password")
->>>>>>> 36b5385e
 }
 
 func (self *CoordinatorImpl) ListClusterAdmins(requester common.User) ([]string, error) {
@@ -763,15 +614,9 @@
 	if self.clusterConfiguration.GetDbUser(db, username) != nil {
 		return fmt.Errorf("User %s already exists", username)
 	}
-<<<<<<< HEAD
 	matchers := []*cluster.Matcher{&cluster.Matcher{true, ".*"}}
-	log.Debug("(raft:%s) Creating uesr %s:%s", self.raftServer.(*RaftServer).raftServer.Name(), db, username)
+	log.Debug("(raft:%s) Creating user %s:%s", self.raftServer.(*RaftServer).raftServer.Name(), db, username)
 	return self.raftServer.SaveDbUser(&cluster.DbUser{cluster.CommonUser{Name: username, CacheKey: db + "%" + username}, db, matchers, matchers, false})
-=======
-	matchers := []*Matcher{&Matcher{true, ".*"}}
-	log.Debug("(raft:%s) Creating user %s:%s", self.raftServer.(*RaftServer).raftServer.Name(), db, username)
-	return self.raftServer.SaveDbUser(&dbUser{CommonUser{Name: username, CacheKey: db + "%" + username}, db, matchers, matchers, false})
->>>>>>> 36b5385e
 }
 
 func (self *CoordinatorImpl) DeleteDbUser(requester common.User, db, username string) error {
