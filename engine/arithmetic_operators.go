--- conflicted
+++ resolved
@@ -124,12 +124,7 @@
 	case TYPE_DOUBLE:
 		value := left.(float64) / right.(float64)
 		return &protocol.FieldValue{DoubleValue: &value}, nil
-<<<<<<< HEAD
 	case TYPE_INT:
-		value := left.(int64) / right.(int64)
-		return &protocol.FieldValue{Int64Value: &value}, nil
-=======
-	case common.TYPE_INT:
 		r := right.(int64)
 		// prevent integer division by zero (i.e., panic)
 		if r == 0 {
@@ -145,7 +140,6 @@
 			value := left.(int64) / r
 			return &protocol.FieldValue{Int64Value: &value}, nil
 		}
->>>>>>> b180155b
 	}
 	return nil, fmt.Errorf("/ operator doesn't work with %v types", valueType)
 }